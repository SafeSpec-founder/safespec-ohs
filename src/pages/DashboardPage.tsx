import React from "react";
import {
  Box,
  Typography,
  Grid,
  Paper,
  Container,
  Card,
  CardContent,
  CardHeader,
  Divider,
} from "@mui/material";
import { useAppSelector } from "../store/index";
import { selectIncidents } from "../store/slices/incidentSlice";
import { selectDocuments } from "../store/slices/documentSlice";
import { selectCorrectiveActions } from "../store/slices/correctiveActionSlice";
import IncidentStatusChart from "../components/charts/IncidentStatusChart";
import IncidentSeverityChart from "../components/charts/IncidentSeverityChart";
import CorrectiveActionStatusChart from "../components/charts/CorrectiveActionStatusChart";
import RecentIncidentsTable from "../components/dashboard/RecentIncidentsTable";
import UpcomingActionsTable from "../components/dashboard/UpcomingActionsTable";
import SafetyScoreCard from "../components/dashboard/SafetyScoreCard";
import AIChatInterface from "../components/ai/AIChatInterface";

const DashboardPage: React.FC = () => {
  const incidents = useAppSelector(selectIncidents);
  const documents = useAppSelector(selectDocuments);
  const correctiveActions = useAppSelector(selectCorrectiveActions);

  const recentIncidents = incidents.slice(0, 5).map((inc) => ({
    id: inc.id,
    title: inc.title,
    severity: inc.severity.charAt(0).toUpperCase() + inc.severity.slice(1),
    status: inc.status.replace("_", " "),
    reportedBy: inc.reportedBy?.firstName || "",
    reportedAt: inc.date,
    location: inc.location,
    assignedTo: inc.assignedTo?.firstName,
  }));

  const upcomingActions = correctiveActions.slice(0, 5).map((action) => ({
    id: action.id,
    title: action.title,
    assignedTo: action.assignedTo.firstName,
    dueDate: action.dueDate,
    progress: 0,
    relatedIncident: action.incidentId,
    category: "Corrective" as const,
  }));

  // Calculate some metrics for the dashboard
  const totalIncidents = incidents.length;
  const openIncidents = incidents.filter(
    (inc) => inc.status !== "closed",
  ).length;
  const criticalIncidents = incidents.filter(
    (inc) => inc.severity === "critical",
  ).length;

  const totalDocuments = documents.length;
  const totalActions = correctiveActions.length;
  const overdueActions = correctiveActions.filter((action) => {
    return (
      new Date(action.dueDate) < new Date() && action.status !== "completed"
    );
  }).length;

  return (
    <Container maxWidth="xl">
      <Typography variant="h4" component="h1" gutterBottom>
        Dashboard
      </Typography>

      <Grid container spacing={3}>
        {/* Safety Score */}
        <Grid item xs={12} md={6} lg={3}>
          <SafetyScoreCard overallScore={85} />
        </Grid>

        {/* Incident Summary */}
        <Grid item xs={12} md={6} lg={3}>
          <Paper elevation={2} sx={{ p: 2, height: "100%", borderRadius: 2 }}>
            <Typography variant="h6" gutterBottom>
              Incidents
            </Typography>
            <Box sx={{ display: "flex", flexDirection: "column", gap: 1 }}>
              <Box sx={{ display: "flex", justifyContent: "space-between" }}>
                <Typography variant="body2" color="text.secondary">
                  Total Incidents
                </Typography>
                <Typography variant="body1" fontWeight="bold">
                  {totalIncidents}
                </Typography>
              </Box>
              <Box sx={{ display: "flex", justifyContent: "space-between" }}>
                <Typography variant="body2" color="text.secondary">
                  Open Incidents
                </Typography>
                <Typography
                  variant="body1"
                  fontWeight="bold"
                  color={openIncidents > 0 ? "warning.main" : "success.main"}
                >
                  {openIncidents}
                </Typography>
              </Box>
              <Box sx={{ display: "flex", justifyContent: "space-between" }}>
                <Typography variant="body2" color="text.secondary">
                  Critical Incidents
                </Typography>
                <Typography
                  variant="body1"
                  fontWeight="bold"
                  color={criticalIncidents > 0 ? "error.main" : "success.main"}
                >
                  {criticalIncidents}
                </Typography>
              </Box>
            </Box>
          </Paper>
        </Grid>

        {/* Document Summary */}
        <Grid item xs={12} md={6} lg={3}>
          <Paper elevation={2} sx={{ p: 2, height: "100%", borderRadius: 2 }}>
            <Typography variant="h6" gutterBottom>
              Documents
            </Typography>
            <Box sx={{ display: "flex", flexDirection: "column", gap: 1 }}>
              <Box sx={{ display: "flex", justifyContent: "space-between" }}>
                <Typography variant="body2" color="text.secondary">
                  Total Documents
                </Typography>
                <Typography variant="body1" fontWeight="bold">
                  {totalDocuments}
                </Typography>
              </Box>
              <Box sx={{ display: "flex", justifyContent: "space-between" }}>
                <Typography variant="body2" color="text.secondary">
                  Policies
                </Typography>
                <Typography variant="body1" fontWeight="bold">
                  {documents.filter((doc) => doc.category === "policy").length}
                </Typography>
              </Box>
              <Box sx={{ display: "flex", justifyContent: "space-between" }}>
                <Typography variant="body2" color="text.secondary">
                  Procedures
                </Typography>
                <Typography variant="body1" fontWeight="bold">
                  {
                    documents.filter((doc) => doc.category === "procedure")
                      .length
                  }
                </Typography>
              </Box>
            </Box>
          </Paper>
        </Grid>

        {/* Corrective Actions Summary */}
        <Grid item xs={12} md={6} lg={3}>
          <Paper elevation={2} sx={{ p: 2, height: "100%", borderRadius: 2 }}>
            <Typography variant="h6" gutterBottom>
              Corrective Actions
            </Typography>
            <Box sx={{ display: "flex", flexDirection: "column", gap: 1 }}>
              <Box sx={{ display: "flex", justifyContent: "space-between" }}>
                <Typography variant="body2" color="text.secondary">
                  Total Actions
                </Typography>
                <Typography variant="body1" fontWeight="bold">
                  {totalActions}
                </Typography>
              </Box>
              <Box sx={{ display: "flex", justifyContent: "space-between" }}>
                <Typography variant="body2" color="text.secondary">
                  Open Actions
                </Typography>
                <Typography
                  variant="body1"
                  fontWeight="bold"
                  color={
                    correctiveActions.filter((a) => a.status === "open")
                      .length > 0
                      ? "warning.main"
                      : "success.main"
                  }
                >
                  {correctiveActions.filter((a) => a.status === "open").length}
                </Typography>
              </Box>
              <Box sx={{ display: "flex", justifyContent: "space-between" }}>
                <Typography variant="body2" color="text.secondary">
                  Overdue Actions
                </Typography>
                <Typography
                  variant="body1"
                  fontWeight="bold"
                  color={overdueActions > 0 ? "error.main" : "success.main"}
                >
                  {overdueActions}
                </Typography>
              </Box>
            </Box>
          </Paper>
        </Grid>

        {/* Charts */}
        <Grid item xs={12} md={6} lg={4}>
          <Paper elevation={2} sx={{ p: 2, height: "100%", borderRadius: 2 }}>
            <Typography variant="h6" gutterBottom>
              Incident Status
            </Typography>
            <Box
              sx={{
                height: 300,
                display: "flex",
                alignItems: "center",
                justifyContent: "center",
              }}
            >
              <IncidentStatusChart />
            </Box>
          </Paper>
        </Grid>

        <Grid item xs={12} md={6} lg={4}>
          <Paper elevation={2} sx={{ p: 2, height: "100%", borderRadius: 2 }}>
            <Typography variant="h6" gutterBottom>
              Incident Severity
            </Typography>
            <Box
              sx={{
                height: 300,
                display: "flex",
                alignItems: "center",
                justifyContent: "center",
              }}
            >
              <IncidentSeverityChart />
            </Box>
          </Paper>
        </Grid>

        <Grid item xs={12} md={6} lg={4}>
          <Paper elevation={2} sx={{ p: 2, height: "100%", borderRadius: 2 }}>
            <Typography variant="h6" gutterBottom>
              Corrective Action Status
            </Typography>
            <Box
              sx={{
                height: 300,
                display: "flex",
                alignItems: "center",
                justifyContent: "center",
              }}
            >
              <CorrectiveActionStatusChart />
            </Box>
          </Paper>
        </Grid>

        {/* Recent Incidents */}
        <Grid item xs={12} lg={6}>
          <Paper elevation={2} sx={{ p: 2, borderRadius: 2 }}>
            <Typography variant="h6" gutterBottom>
              Recent Incidents
            </Typography>
<<<<<<< HEAD
            <RecentIncidentsTable incidents={recentIncidents} />
=======
            <RecentIncidentsTable incidents={incidents.slice(0, 5) as any} />
>>>>>>> 56744eb8
          </Paper>
        </Grid>

        {/* Upcoming Actions */}
        <Grid item xs={12} lg={6}>
          <Paper elevation={2} sx={{ p: 2, borderRadius: 2 }}>
            <Typography variant="h6" gutterBottom>
              Upcoming Actions
            </Typography>
<<<<<<< HEAD
            <UpcomingActionsTable actions={upcomingActions} />
=======
            <UpcomingActionsTable actions={correctiveActions.slice(0, 5) as any} />
>>>>>>> 56744eb8
          </Paper>
        </Grid>

        {/* AI Assistant */}
        <Grid item xs={12}>
          <Paper elevation={2} sx={{ p: 2, borderRadius: 2 }}>
            <Typography variant="h6" gutterBottom>
              AI Safety Assistant
            </Typography>
            <AIChatInterface placeholder="Ask me about safety regulations or for help with incident reporting..." />
          </Paper>
        </Grid>
      </Grid>
    </Container>
  );
};

export default DashboardPage;<|MERGE_RESOLUTION|>--- conflicted
+++ resolved
@@ -267,11 +267,7 @@
             <Typography variant="h6" gutterBottom>
               Recent Incidents
             </Typography>
-<<<<<<< HEAD
             <RecentIncidentsTable incidents={recentIncidents} />
-=======
-            <RecentIncidentsTable incidents={incidents.slice(0, 5) as any} />
->>>>>>> 56744eb8
           </Paper>
         </Grid>
 
@@ -281,11 +277,7 @@
             <Typography variant="h6" gutterBottom>
               Upcoming Actions
             </Typography>
-<<<<<<< HEAD
             <UpcomingActionsTable actions={upcomingActions} />
-=======
-            <UpcomingActionsTable actions={correctiveActions.slice(0, 5) as any} />
->>>>>>> 56744eb8
           </Paper>
         </Grid>
 
